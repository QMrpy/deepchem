--- conflicted
+++ resolved
@@ -115,15 +115,9 @@
   if split in ['year']:
     if not dataset in ['chembl']:
       return
-  elif split in ['indice']:
-<<<<<<< HEAD
-    return
-  elif not split in [None, 'index','random','scaffold']:
-=======
-    if not dataset in ['gdb7']:
+  elif split in ['indice']:  
       return
   elif not split in [None, 'index','random','scaffold', 'butina']:
->>>>>>> 5b56a483
     raise ValueError('Splitter function not supported')
   
   loading_functions = {'tox21': load_tox21, 'muv': load_muv,
