--- conflicted
+++ resolved
@@ -6,16 +6,7 @@
 import tempfile
 import itertools
 import logging
-<<<<<<< HEAD
-from deepchem.data import DiskDataset
-from deepchem.utils import ScaffoldGenerator
-from deepchem.data import NumpyDataset
-from deepchem.utils.data_utils import load_data
-
-logger = logging.getLogger(__name__)
-=======
 from typing import Any, Dict, List, Iterator, Optional, Sequence, Tuple, Union
->>>>>>> 8e551190
 
 import numpy as np
 import pandas as pd
